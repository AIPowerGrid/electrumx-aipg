--- conflicted
+++ resolved
@@ -621,17 +621,13 @@
                 await group.spawn(self._recalc_concurrency())
                 await group.spawn(self._log_sessions())
                 await group.spawn(self._manage_servers())
-<<<<<<< HEAD
+
             group.result  # pylint:disable=W0104
         except CancelledError:
             # Stop the server if sessions are cancelled for whatever reason
             raise
         except Exception:
             logging.exception('Critical Sessions Error:')
-=======
-
-            group.result    # pylint:disable=W0104
->>>>>>> b57b7b3d
         finally:
             # Close servers then sessions
             self.logger.info('stopping servers')
